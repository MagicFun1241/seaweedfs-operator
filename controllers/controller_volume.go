--- conflicted
+++ resolved
@@ -16,11 +16,7 @@
 	_ = context.Background()
 	_ = r.Log.WithValues("seaweed", seaweedCR.Name)
 
-<<<<<<< HEAD
 	if done, result, err = r.ensureVolumeServerPeerService(seaweedCR); done {
-=======
-	if done, result, err = r.ensureVolumeServerService(seaweedCR); done {
->>>>>>> 4d2cd6ce
 		return
 	}
 
