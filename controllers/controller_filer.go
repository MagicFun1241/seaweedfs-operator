package controllers

import (
	"context"

	"k8s.io/apimachinery/pkg/runtime"

	appsv1 "k8s.io/api/apps/v1"
	ctrl "sigs.k8s.io/controller-runtime"
	"sigs.k8s.io/controller-runtime/pkg/controller/controllerutil"

	seaweedv1 "github.com/seaweedfs/seaweedfs-operator/api/v1"
)

func (r *SeaweedReconciler) ensureFilerServers(seaweedCR *seaweedv1.Seaweed) (done bool, result ctrl.Result, err error) {
	_ = context.Background()
	_ = r.Log.WithValues("seaweed", seaweedCR.Name)

	if done, result, err = r.ensureFilerPeerService(seaweedCR); done {
		return
	}

	if done, result, err = r.ensureFilerService(seaweedCR); done {
		return
	}

	if done, result, err = r.ensureFilerConfigMap(seaweedCR); done {
		return
	}

	if done, result, err = r.ensureFilerStatefulSet(seaweedCR); done {
		return
	}

	return
}

func (r *SeaweedReconciler) ensureFilerStatefulSet(seaweedCR *seaweedv1.Seaweed) (bool, ctrl.Result, error) {
	log := r.Log.WithValues("sw-filer-statefulset", seaweedCR.Name)

	filerStatefulSet := r.createFilerStatefulSet(seaweedCR)
	if err := controllerutil.SetControllerReference(seaweedCR, filerStatefulSet, r.Scheme); err != nil {
		return ReconcileResult(err)
	}
	_, err := r.CreateOrUpdate(filerStatefulSet, func(existing, desired runtime.Object) error {
		existingStatefulSet := existing.(*appsv1.StatefulSet)
		desiredStatefulSet := desired.(*appsv1.StatefulSet)

		existingStatefulSet.Spec.Replicas = desiredStatefulSet.Spec.Replicas
		existingStatefulSet.Spec.Template.Spec.Containers[0].Image = desiredStatefulSet.Spec.Template.Spec.Containers[0].Image
		return nil
	})
	log.Info("ensure filer stateful set " + filerStatefulSet.Name)
	return ReconcileResult(err)
}

func (r *SeaweedReconciler) ensureFilerPeerService(seaweedCR *seaweedv1.Seaweed) (bool, ctrl.Result, error) {

	log := r.Log.WithValues("sw-filer-peer-service", seaweedCR.Name)

<<<<<<< HEAD
	filerPeerService := r.createFilerPeerService(seaweedCR)
	_, err := r.CreateOrUpdateService(filerPeerService)
=======
	filerHeadlessService := r.createFilerHeadlessService(seaweedCR)
	if err := controllerutil.SetControllerReference(seaweedCR, filerHeadlessService, r.Scheme); err != nil {
		return ReconcileResult(err)
	}

	_, err := r.CreateOrUpdateService(filerHeadlessService)
>>>>>>> 4d2cd6ce

	log.Info("ensure filer peer service " + filerPeerService.Name)

	return ReconcileResult(err)
}

func (r *SeaweedReconciler) ensureFilerService(seaweedCR *seaweedv1.Seaweed) (bool, ctrl.Result, error) {

	log := r.Log.WithValues("sw-filer-service", seaweedCR.Name)

	filerService := r.createFilerService(seaweedCR)
	if err := controllerutil.SetControllerReference(seaweedCR, filerService, r.Scheme); err != nil {
		return ReconcileResult(err)
	}
	_, err := r.CreateOrUpdateService(filerService)

	log.Info("ensure filer service " + filerService.Name)

	return ReconcileResult(err)
}

func (r *SeaweedReconciler) ensureFilerConfigMap(seaweedCR *seaweedv1.Seaweed) (bool, ctrl.Result, error) {
	log := r.Log.WithValues("sw-filer-configmap", seaweedCR.Name)

	filerConfigMap := r.createFilerConfigMap(seaweedCR)
	_, err := r.CreateOrUpdateConfigMap(filerConfigMap)

	log.Info("Get filer ConfigMap " + filerConfigMap.Name)
	return ReconcileResult(err)
}

func labelsForFiler(name string) map[string]string {
	return map[string]string{"app": "seaweedfs", "role": "filer", "name": name}
}<|MERGE_RESOLUTION|>--- conflicted
+++ resolved
@@ -58,18 +58,12 @@
 
 	log := r.Log.WithValues("sw-filer-peer-service", seaweedCR.Name)
 
-<<<<<<< HEAD
 	filerPeerService := r.createFilerPeerService(seaweedCR)
-	_, err := r.CreateOrUpdateService(filerPeerService)
-=======
-	filerHeadlessService := r.createFilerHeadlessService(seaweedCR)
-	if err := controllerutil.SetControllerReference(seaweedCR, filerHeadlessService, r.Scheme); err != nil {
+	if err := controllerutil.SetControllerReference(seaweedCR, filerPeerService, r.Scheme); err != nil {
 		return ReconcileResult(err)
 	}
 
-	_, err := r.CreateOrUpdateService(filerHeadlessService)
->>>>>>> 4d2cd6ce
-
+	_, err := r.CreateOrUpdateService(filerPeerService)
 	log.Info("ensure filer peer service " + filerPeerService.Name)
 
 	return ReconcileResult(err)
