package controllers

import (
	"fmt"
	"strings"

	appsv1 "k8s.io/api/apps/v1"
	corev1 "k8s.io/api/core/v1"
	metav1 "k8s.io/apimachinery/pkg/apis/meta/v1"
	"k8s.io/apimachinery/pkg/util/intstr"

	seaweedv1 "github.com/seaweedfs/seaweedfs-operator/api/v1"
)

func buildFilerStartupScript(m *seaweedv1.Seaweed) string {
	commands := []string{"weed", "filer"}
	commands = append(commands, fmt.Sprintf("-port=%d", seaweedv1.FilerHTTPPort))
	commands = append(commands, fmt.Sprintf("-ip=$(POD_NAME).%s-filer-peer", m.Name))
	commands = append(commands, fmt.Sprintf("-master=%s", getMasterPeersString(m.Name, m.Spec.Master.Replicas)))
	commands = append(commands, "-s3")

	return strings.Join(commands, " ")
}

func (r *SeaweedReconciler) createFilerStatefulSet(m *seaweedv1.Seaweed) *appsv1.StatefulSet {
	labels := labelsForFiler(m.Name)
	replicas := int32(m.Spec.Filer.Replicas)
	rollingUpdatePartition := int32(0)
	enableServiceLinks := false

	filerPodSpec := m.BaseFilerSpec().BuildPodSpec()
	filerPodSpec.Volumes = []corev1.Volume{
		{
			Name: "filer-config",
			VolumeSource: corev1.VolumeSource{
				ConfigMap: &corev1.ConfigMapVolumeSource{
					LocalObjectReference: corev1.LocalObjectReference{
						Name: m.Name + "-filer",
					},
				},
			},
		},
	}
	filerPodSpec.EnableServiceLinks = &enableServiceLinks
	filerPodSpec.Containers = []corev1.Container{{
		Name:            "seaweedfs",
		Image:           m.Spec.Image,
<<<<<<< HEAD
		ImagePullPolicy: m.BaseFilerSpec().ImagePullPolicy(),
		Env:             append(m.BaseFilerSpec().Env(), kubernetesEnvVars...),
=======
		ImagePullPolicy: corev1.PullIfNotPresent,
		VolumeMounts: []corev1.VolumeMount{
			{
				Name:      "filer-config",
				ReadOnly:  true,
				MountPath: "/etc/seaweedfs",
			},
		},
		Env: []corev1.EnvVar{
			{
				Name: "POD_IP",
				ValueFrom: &corev1.EnvVarSource{
					FieldRef: &corev1.ObjectFieldSelector{
						FieldPath: "status.podIP",
					},
				},
			},
			{
				Name: "POD_NAME",
				ValueFrom: &corev1.EnvVarSource{
					FieldRef: &corev1.ObjectFieldSelector{
						FieldPath: "metadata.name",
					},
				},
			},
			{
				Name: "NAMESPACE",
				ValueFrom: &corev1.EnvVarSource{
					FieldRef: &corev1.ObjectFieldSelector{
						FieldPath: "metadata.namespace",
					},
				},
			},
		},
>>>>>>> 4d2cd6ce
		Command: []string{
			"/bin/sh",
			"-ec",
			buildFilerStartupScript(m),
		},
		Ports: []corev1.ContainerPort{
			{
				ContainerPort: seaweedv1.FilerHTTPPort,
				Name:          "swfs-filer",
			},
			{
				ContainerPort: seaweedv1.FilerGRPCPort,
				Name:          "swfs-filer-grpc",
			},
			{
				ContainerPort: seaweedv1.FilerS3Port,
				Name:          "swfs-s3",
			},
		},
		ReadinessProbe: &corev1.Probe{
			Handler: corev1.Handler{
				HTTPGet: &corev1.HTTPGetAction{
					Path:   "/",
					Port:   intstr.FromInt(seaweedv1.FilerHTTPPort),
					Scheme: corev1.URISchemeHTTP,
				},
			},
			InitialDelaySeconds: 10,
			TimeoutSeconds:      3,
			PeriodSeconds:       15,
			SuccessThreshold:    1,
			FailureThreshold:    100,
		},
		LivenessProbe: &corev1.Probe{
			Handler: corev1.Handler{
				HTTPGet: &corev1.HTTPGetAction{
					Path:   "/",
					Port:   intstr.FromInt(seaweedv1.FilerHTTPPort),
					Scheme: corev1.URISchemeHTTP,
				},
			},
			InitialDelaySeconds: 20,
			TimeoutSeconds:      3,
			PeriodSeconds:       30,
			SuccessThreshold:    1,
			FailureThreshold:    6,
		},
	}}

	dep := &appsv1.StatefulSet{
		ObjectMeta: metav1.ObjectMeta{
			Name:      m.Name + "-filer",
			Namespace: m.Namespace,
		},
		Spec: appsv1.StatefulSetSpec{
			ServiceName:         m.Name + "-filer-peer",
			PodManagementPolicy: appsv1.ParallelPodManagement,
			Replicas:            &replicas,
			UpdateStrategy: appsv1.StatefulSetUpdateStrategy{
				Type: appsv1.RollingUpdateStatefulSetStrategyType,
				RollingUpdate: &appsv1.RollingUpdateStatefulSetStrategy{
					Partition: &rollingUpdatePartition,
				},
			},
			Selector: &metav1.LabelSelector{
				MatchLabels: labels,
			},
			Template: corev1.PodTemplateSpec{
				ObjectMeta: metav1.ObjectMeta{
					Labels: labels,
				},
				Spec: filerPodSpec,
			},
		},
	}
	return dep
}<|MERGE_RESOLUTION|>--- conflicted
+++ resolved
@@ -45,45 +45,8 @@
 	filerPodSpec.Containers = []corev1.Container{{
 		Name:            "seaweedfs",
 		Image:           m.Spec.Image,
-<<<<<<< HEAD
 		ImagePullPolicy: m.BaseFilerSpec().ImagePullPolicy(),
 		Env:             append(m.BaseFilerSpec().Env(), kubernetesEnvVars...),
-=======
-		ImagePullPolicy: corev1.PullIfNotPresent,
-		VolumeMounts: []corev1.VolumeMount{
-			{
-				Name:      "filer-config",
-				ReadOnly:  true,
-				MountPath: "/etc/seaweedfs",
-			},
-		},
-		Env: []corev1.EnvVar{
-			{
-				Name: "POD_IP",
-				ValueFrom: &corev1.EnvVarSource{
-					FieldRef: &corev1.ObjectFieldSelector{
-						FieldPath: "status.podIP",
-					},
-				},
-			},
-			{
-				Name: "POD_NAME",
-				ValueFrom: &corev1.EnvVarSource{
-					FieldRef: &corev1.ObjectFieldSelector{
-						FieldPath: "metadata.name",
-					},
-				},
-			},
-			{
-				Name: "NAMESPACE",
-				ValueFrom: &corev1.EnvVarSource{
-					FieldRef: &corev1.ObjectFieldSelector{
-						FieldPath: "metadata.namespace",
-					},
-				},
-			},
-		},
->>>>>>> 4d2cd6ce
 		Command: []string{
 			"/bin/sh",
 			"-ec",
